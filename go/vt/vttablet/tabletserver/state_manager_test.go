/*
Copyright 2020 The Vitess Authors.

Licensed under the Apache License, Version 2.0 (the "License");
you may not use this file except in compliance with the License.
You may obtain a copy of the License at

    http://www.apache.org/licenses/LICENSE-2.0

Unless required by applicable law or agreed to in writing, software
distributed under the License is distributed on an "AS IS" BASIS,
WITHOUT WARRANTIES OR CONDITIONS OF ANY KIND, either express or implied.
See the License for the specific language governing permissions and
limitations under the License.
*/

package tabletserver

import (
	"errors"
	"sync"
	"testing"
	"time"

	"github.com/stretchr/testify/assert"
	"github.com/stretchr/testify/require"
	"golang.org/x/net/context"
	"vitess.io/vitess/go/sync2"
	"vitess.io/vitess/go/vt/log"
	querypb "vitess.io/vitess/go/vt/proto/query"
	topodatapb "vitess.io/vitess/go/vt/proto/topodata"
	"vitess.io/vitess/go/vt/vttablet/tabletserver/tabletenv"
)

var testNow = time.Now()

func TestStateManagerStateByName(t *testing.T) {
	sm := &stateManager{}

	sm.replHealthy = true
	sm.wantState = StateServing
	sm.state = StateNotConnected
	assert.Equal(t, "NOT_SERVING", sm.IsServingString())

	sm.state = StateNotServing
	assert.Equal(t, "NOT_SERVING", sm.IsServingString())

	sm.state = StateServing
	assert.Equal(t, "SERVING", sm.IsServingString())

	sm.wantState = StateNotServing
	assert.Equal(t, "NOT_SERVING", sm.IsServingString())
	sm.wantState = StateServing

	sm.EnterLameduck()
	assert.Equal(t, "NOT_SERVING", sm.IsServingString())
	sm.ExitLameduck()

	sm.replHealthy = false
	assert.Equal(t, "NOT_SERVING", sm.IsServingString())
}

func TestStateManagerServeMaster(t *testing.T) {
	sm := newTestStateManager(t)
	defer sm.StopService()
	sm.EnterLameduck()
	err := sm.SetServingType(topodatapb.TabletType_MASTER, testNow, StateServing, "")
	require.NoError(t, err)

	assert.Equal(t, false, sm.lameduck)
	assert.Equal(t, testNow, sm.terTimestamp)

	verifySubcomponent(t, 1, sm.watcher, testStateClosed)

	verifySubcomponent(t, 2, sm.se, testStateOpen)
	verifySubcomponent(t, 3, sm.vstreamer, testStateOpen)
	verifySubcomponent(t, 4, sm.qe, testStateOpen)
<<<<<<< HEAD
	verifySubcomponent(t, 5, sm.ddle, testStateOpen)
	verifySubcomponent(t, 6, sm.txThrottler, testStateOpen)
	verifySubcomponent(t, 7, sm.rt, testStateMaster)
	verifySubcomponent(t, 8, sm.tracker, testStateOpen)
	verifySubcomponent(t, 9, sm.te, testStateMaster)
	verifySubcomponent(t, 10, sm.messager, testStateOpen)
=======
	verifySubcomponent(t, 5, sm.txThrottler, testStateOpen)
	verifySubcomponent(t, 6, sm.rt, testStateMaster)
	verifySubcomponent(t, 7, sm.tracker, testStateOpen)
	verifySubcomponent(t, 8, sm.te, testStateMaster)
	verifySubcomponent(t, 9, sm.messager, testStateOpen)
	verifySubcomponent(t, 10, sm.throttler, testStateOpen)
>>>>>>> e2d0e1a9

	assert.False(t, sm.se.(*testSchemaEngine).nonMaster)
	assert.True(t, sm.se.(*testSchemaEngine).ensureCalled)
	assert.False(t, sm.qe.(*testQueryEngine).stopServing)

	assert.Equal(t, topodatapb.TabletType_MASTER, sm.target.TabletType)
	assert.Equal(t, StateServing, sm.state)
}

func TestStateManagerServeNonMaster(t *testing.T) {
	sm := newTestStateManager(t)
	defer sm.StopService()
	err := sm.SetServingType(topodatapb.TabletType_REPLICA, testNow, StateServing, "")
	require.NoError(t, err)

	verifySubcomponent(t, 1, sm.throttler, testStateClosed)
	verifySubcomponent(t, 2, sm.messager, testStateClosed)
	verifySubcomponent(t, 3, sm.tracker, testStateClosed)
	assert.True(t, sm.se.(*testSchemaEngine).nonMaster)

<<<<<<< HEAD
	verifySubcomponent(t, 3, sm.se, testStateOpen)
	verifySubcomponent(t, 4, sm.vstreamer, testStateOpen)
	verifySubcomponent(t, 5, sm.qe, testStateOpen)
	verifySubcomponent(t, 6, sm.ddle, testStateOpen)
=======
	verifySubcomponent(t, 4, sm.se, testStateOpen)
	verifySubcomponent(t, 5, sm.vstreamer, testStateOpen)
	verifySubcomponent(t, 6, sm.qe, testStateOpen)
>>>>>>> e2d0e1a9
	verifySubcomponent(t, 7, sm.txThrottler, testStateOpen)
	verifySubcomponent(t, 8, sm.te, testStateNonMaster)
	verifySubcomponent(t, 9, sm.rt, testStateNonMaster)
	verifySubcomponent(t, 10, sm.watcher, testStateOpen)

	assert.Equal(t, topodatapb.TabletType_REPLICA, sm.target.TabletType)
	assert.Equal(t, StateServing, sm.state)
}

func TestStateManagerUnserveMaster(t *testing.T) {
	sm := newTestStateManager(t)
	defer sm.StopService()
	err := sm.SetServingType(topodatapb.TabletType_MASTER, testNow, StateNotServing, "")
	require.NoError(t, err)

	verifySubcomponent(t, 1, sm.throttler, testStateClosed)
	verifySubcomponent(t, 2, sm.messager, testStateClosed)
	verifySubcomponent(t, 3, sm.te, testStateClosed)
	assert.True(t, sm.qe.(*testQueryEngine).stopServing)

<<<<<<< HEAD
	verifySubcomponent(t, 5, sm.watcher, testStateClosed)

	verifySubcomponent(t, 6, sm.se, testStateOpen)
	verifySubcomponent(t, 7, sm.vstreamer, testStateOpen)
	verifySubcomponent(t, 8, sm.qe, testStateOpen)
	verifySubcomponent(t, 10, sm.txThrottler, testStateOpen)

	verifySubcomponent(t, 11, sm.rt, testStateMaster)
	verifySubcomponent(t, 9, sm.ddle, testStateOpen)
=======
	verifySubcomponent(t, 4, sm.tracker, testStateClosed)
	verifySubcomponent(t, 5, sm.watcher, testStateClosed)
	verifySubcomponent(t, 6, sm.se, testStateOpen)
	verifySubcomponent(t, 7, sm.vstreamer, testStateOpen)
	verifySubcomponent(t, 8, sm.qe, testStateOpen)
	verifySubcomponent(t, 9, sm.txThrottler, testStateOpen)

	verifySubcomponent(t, 10, sm.rt, testStateMaster)
>>>>>>> e2d0e1a9

	assert.Equal(t, topodatapb.TabletType_MASTER, sm.target.TabletType)
	assert.Equal(t, StateNotServing, sm.state)
}

func TestStateManagerUnserveNonmaster(t *testing.T) {
	sm := newTestStateManager(t)
	defer sm.StopService()
	err := sm.SetServingType(topodatapb.TabletType_RDONLY, testNow, StateNotServing, "")
	require.NoError(t, err)

	verifySubcomponent(t, 1, sm.throttler, testStateClosed)
	verifySubcomponent(t, 2, sm.messager, testStateClosed)
	verifySubcomponent(t, 3, sm.te, testStateClosed)
	assert.True(t, sm.qe.(*testQueryEngine).stopServing)

	verifySubcomponent(t, 4, sm.tracker, testStateClosed)
	assert.True(t, sm.se.(*testSchemaEngine).nonMaster)

	verifySubcomponent(t, 5, sm.se, testStateOpen)
	verifySubcomponent(t, 6, sm.vstreamer, testStateOpen)
	verifySubcomponent(t, 7, sm.qe, testStateOpen)
<<<<<<< HEAD
	verifySubcomponent(t, 9, sm.txThrottler, testStateOpen)

	verifySubcomponent(t, 10, sm.rt, testStateNonMaster)
	verifySubcomponent(t, 11, sm.watcher, testStateOpen)
	verifySubcomponent(t, 8, sm.ddle, testStateOpen)
=======
	verifySubcomponent(t, 8, sm.txThrottler, testStateOpen)

	verifySubcomponent(t, 9, sm.rt, testStateNonMaster)
	verifySubcomponent(t, 10, sm.watcher, testStateOpen)
>>>>>>> e2d0e1a9

	assert.Equal(t, topodatapb.TabletType_RDONLY, sm.target.TabletType)
	assert.Equal(t, StateNotServing, sm.state)
}

func TestStateManagerClose(t *testing.T) {
	sm := newTestStateManager(t)
	defer sm.StopService()
	err := sm.SetServingType(topodatapb.TabletType_RDONLY, testNow, StateNotConnected, "")
	require.NoError(t, err)

	verifySubcomponent(t, 1, sm.throttler, testStateClosed)
	verifySubcomponent(t, 2, sm.messager, testStateClosed)
	verifySubcomponent(t, 3, sm.te, testStateClosed)
	assert.True(t, sm.qe.(*testQueryEngine).stopServing)
	verifySubcomponent(t, 4, sm.tracker, testStateClosed)

	verifySubcomponent(t, 5, sm.txThrottler, testStateClosed)
	verifySubcomponent(t, 6, sm.qe, testStateClosed)
	verifySubcomponent(t, 7, sm.watcher, testStateClosed)
	verifySubcomponent(t, 8, sm.vstreamer, testStateClosed)
	verifySubcomponent(t, 9, sm.rt, testStateClosed)
	verifySubcomponent(t, 10, sm.se, testStateClosed)
<<<<<<< HEAD
	verifySubcomponent(t, 11, sm.ddle, testStateClosed)
=======
>>>>>>> e2d0e1a9

	assert.Equal(t, topodatapb.TabletType_RDONLY, sm.target.TabletType)
	assert.Equal(t, StateNotConnected, sm.state)
}

func TestStateManagerStopService(t *testing.T) {
	sm := newTestStateManager(t)
	defer sm.StopService()
	err := sm.SetServingType(topodatapb.TabletType_REPLICA, testNow, StateServing, "")
	require.NoError(t, err)

	assert.Equal(t, topodatapb.TabletType_REPLICA, sm.target.TabletType)
	assert.Equal(t, StateServing, sm.state)

	sm.StopService()
	assert.Equal(t, topodatapb.TabletType_REPLICA, sm.target.TabletType)
	assert.Equal(t, StateNotConnected, sm.state)
}

func TestStateManagerGracePeriod(t *testing.T) {
	sm := newTestStateManager(t)
	defer sm.StopService()
	sm.transitionGracePeriod = 10 * time.Millisecond

	alsoAllow := func() topodatapb.TabletType {
		sm.mu.Lock()
		defer sm.mu.Unlock()
		if len(sm.alsoAllow) == 0 {
			return topodatapb.TabletType_UNKNOWN
		}
		return sm.alsoAllow[0]
	}

	err := sm.SetServingType(topodatapb.TabletType_REPLICA, testNow, StateServing, "")
	require.NoError(t, err)

	assert.Equal(t, topodatapb.TabletType_UNKNOWN, alsoAllow())
	assert.Equal(t, topodatapb.TabletType_REPLICA, sm.target.TabletType)
	assert.Equal(t, StateServing, sm.state)

	err = sm.SetServingType(topodatapb.TabletType_MASTER, testNow, StateServing, "")
	require.NoError(t, err)

	assert.Equal(t, topodatapb.TabletType_REPLICA, alsoAllow())
	assert.Equal(t, topodatapb.TabletType_MASTER, sm.target.TabletType)
	assert.Equal(t, StateServing, sm.state)

	time.Sleep(20 * time.Millisecond)
	assert.Equal(t, topodatapb.TabletType_UNKNOWN, alsoAllow())
}

// testWatcher is used as a hook to invoke another transition
type testWatcher struct {
	t  *testing.T
	sm *stateManager
	wg sync.WaitGroup
}

func (te *testWatcher) Open() {
}

func (te *testWatcher) Close() {
	te.wg.Add(1)
	go func() {
		defer te.wg.Done()

		err := te.sm.SetServingType(topodatapb.TabletType_RDONLY, testNow, StateNotServing, "")
		assert.NoError(te.t, err)
	}()
}

func TestStateManagerSetServingTypeRace(t *testing.T) {
	// We don't call StopService because that in turn
	// will call Close again on testWatcher.
	sm := newTestStateManager(t)
	te := &testWatcher{
		t:  t,
		sm: sm,
	}
	sm.watcher = te
	err := sm.SetServingType(topodatapb.TabletType_MASTER, testNow, StateServing, "")
	require.NoError(t, err)

	// Ensure the next call waits and then succeeds.
	te.wg.Wait()

	// End state should be the final desired state.
	assert.Equal(t, topodatapb.TabletType_RDONLY, sm.target.TabletType)
	assert.Equal(t, StateNotServing, sm.state)
}

func TestStateManagerSetServingTypeNoChange(t *testing.T) {
	log.Infof("starting")
	sm := newTestStateManager(t)
	defer sm.StopService()
	err := sm.SetServingType(topodatapb.TabletType_REPLICA, testNow, StateServing, "")
	require.NoError(t, err)

	err = sm.SetServingType(topodatapb.TabletType_REPLICA, testNow, StateServing, "")
	require.NoError(t, err)

	verifySubcomponent(t, 1, sm.throttler, testStateClosed)
	verifySubcomponent(t, 2, sm.messager, testStateClosed)
	verifySubcomponent(t, 3, sm.tracker, testStateClosed)
	assert.True(t, sm.se.(*testSchemaEngine).nonMaster)

<<<<<<< HEAD
	verifySubcomponent(t, 3, sm.se, testStateOpen)
	verifySubcomponent(t, 4, sm.vstreamer, testStateOpen)
	verifySubcomponent(t, 5, sm.qe, testStateOpen)
	verifySubcomponent(t, 6, sm.ddle, testStateOpen)
=======
	verifySubcomponent(t, 4, sm.se, testStateOpen)
	verifySubcomponent(t, 5, sm.vstreamer, testStateOpen)
	verifySubcomponent(t, 6, sm.qe, testStateOpen)
>>>>>>> e2d0e1a9
	verifySubcomponent(t, 7, sm.txThrottler, testStateOpen)
	verifySubcomponent(t, 8, sm.te, testStateNonMaster)
	verifySubcomponent(t, 9, sm.rt, testStateNonMaster)
	verifySubcomponent(t, 10, sm.watcher, testStateOpen)

	assert.Equal(t, topodatapb.TabletType_REPLICA, sm.target.TabletType)
	assert.Equal(t, StateServing, sm.state)
}

func TestStateManagerTransitionFailRetry(t *testing.T) {
	defer func(saved time.Duration) { transitionRetryInterval = saved }(transitionRetryInterval)
	transitionRetryInterval = 10 * time.Millisecond

	sm := newTestStateManager(t)
	defer sm.StopService()
	sm.se.(*testSchemaEngine).failMySQL = true

	err := sm.SetServingType(topodatapb.TabletType_MASTER, testNow, StateServing, "")
	require.Error(t, err)

	// Calling retryTransition while retrying should be a no-op.
	sm.retryTransition("")

	// Steal the lock and wait long enough for the retry
	// to fail, and then release it. The retry will have
	// to keep retrying.
	sm.transitioning.Acquire()
	time.Sleep(30 * time.Millisecond)
	sm.transitioning.Release()

	for {
		sm.mu.Lock()
		retrying := sm.retrying
		sm.mu.Unlock()
		if !retrying {
			break
		}
		time.Sleep(10 * time.Millisecond)
	}

	assert.Equal(t, topodatapb.TabletType_MASTER, sm.Target().TabletType)
	assert.Equal(t, StateServing, sm.State())
}

func TestStateManagerNotConnectedType(t *testing.T) {
	sm := newTestStateManager(t)
	defer sm.StopService()
	sm.EnterLameduck()
	err := sm.SetServingType(topodatapb.TabletType_RESTORE, testNow, StateNotServing, "")
	require.NoError(t, err)

	assert.Equal(t, topodatapb.TabletType_RESTORE, sm.target.TabletType)
	assert.Equal(t, StateNotConnected, sm.state)

	err = sm.SetServingType(topodatapb.TabletType_BACKUP, testNow, StateNotServing, "")
	require.NoError(t, err)

	assert.Equal(t, topodatapb.TabletType_BACKUP, sm.target.TabletType)
	assert.Equal(t, StateNotConnected, sm.state)
}

func TestStateManagerCheckMySQL(t *testing.T) {
	defer func(saved time.Duration) { transitionRetryInterval = saved }(transitionRetryInterval)
	transitionRetryInterval = 10 * time.Millisecond

	sm := newTestStateManager(t)
	defer sm.StopService()

	err := sm.SetServingType(topodatapb.TabletType_MASTER, testNow, StateServing, "")
	require.NoError(t, err)

	sm.qe.(*testQueryEngine).failMySQL = true
	order.Set(0)
	sm.CheckMySQL()

	// Rechecking immediately should be a no-op:
	sm.CheckMySQL()

	// Wait for closeAll to get under way.
	for {
		if order.Get() >= 1 {
			break
		}
		time.Sleep(10 * time.Millisecond)
	}

	// Wait to get out of transitioning state.
	for {
		if !sm.isTransitioning() {
			break
		}
		time.Sleep(10 * time.Millisecond)
	}

	// Wait for retry to finish.
	for {
		sm.mu.Lock()
		retrying := sm.retrying
		sm.mu.Unlock()
		if !retrying {
			break
		}
		time.Sleep(10 * time.Millisecond)
	}

	assert.Equal(t, topodatapb.TabletType_MASTER, sm.Target().TabletType)
	assert.Equal(t, StateServing, sm.State())
}

func TestStateManagerValidations(t *testing.T) {
	sm := newTestStateManager(t)
	target := &querypb.Target{TabletType: topodatapb.TabletType_MASTER}
	sm.target = *target

	err := sm.StartRequest(ctx, target, false)
	assert.Contains(t, err.Error(), "operation not allowed")

	sm.replHealthy = false
	sm.state = StateServing
	sm.wantState = StateServing
	err = sm.StartRequest(ctx, target, false)
	assert.Contains(t, err.Error(), "operation not allowed")

	sm.replHealthy = true
	sm.state = StateServing
	sm.wantState = StateNotServing
	err = sm.StartRequest(ctx, target, false)
	assert.Contains(t, err.Error(), "operation not allowed")

	err = sm.StartRequest(ctx, target, true)
	assert.NoError(t, err)

	sm.wantState = StateServing
	target.Keyspace = "a"
	err = sm.StartRequest(ctx, target, false)
	assert.Contains(t, err.Error(), "invalid keyspace")
	err = sm.VerifyTarget(ctx, target)
	assert.Contains(t, err.Error(), "invalid keyspace")

	target.Keyspace = ""
	target.Shard = "a"
	err = sm.StartRequest(ctx, target, false)
	assert.Contains(t, err.Error(), "invalid shard")
	err = sm.VerifyTarget(ctx, target)
	assert.Contains(t, err.Error(), "invalid shard")

	target.Shard = ""
	target.TabletType = topodatapb.TabletType_REPLICA
	err = sm.StartRequest(ctx, target, false)
	assert.Contains(t, err.Error(), "invalid tablet type")
	err = sm.VerifyTarget(ctx, target)
	assert.Contains(t, err.Error(), "invalid tablet type")

	sm.alsoAllow = []topodatapb.TabletType{topodatapb.TabletType_REPLICA}
	err = sm.StartRequest(ctx, target, false)
	assert.NoError(t, err)
	err = sm.VerifyTarget(ctx, target)
	assert.NoError(t, err)

	err = sm.StartRequest(ctx, nil, false)
	assert.Contains(t, err.Error(), "No target")
	err = sm.VerifyTarget(ctx, nil)
	assert.Contains(t, err.Error(), "No target")

	localctx := tabletenv.LocalContext()
	err = sm.StartRequest(localctx, nil, false)
	assert.NoError(t, err)
	err = sm.VerifyTarget(localctx, nil)
	assert.NoError(t, err)
}

func TestStateManagerWaitForRequests(t *testing.T) {
	sm := newTestStateManager(t)
	defer sm.StopService()
	target := &querypb.Target{TabletType: topodatapb.TabletType_MASTER}
	sm.target = *target
	sm.timebombDuration = 10 * time.Second

	sm.replHealthy = true
	err := sm.SetServingType(topodatapb.TabletType_MASTER, testNow, StateServing, "")
	require.NoError(t, err)

	err = sm.StartRequest(ctx, target, false)
	require.NoError(t, err)

	// This will go into transition and wait.
	// Wait for that state.
	go sm.StopService()
	for {
		if !sm.isTransitioning() {
			time.Sleep(10 * time.Millisecond)
			continue
		}
		break
	}

	// Verify that we're still transitioning.
	assert.True(t, sm.isTransitioning())

	sm.EndRequest()

	for {
		if sm.isTransitioning() {
			time.Sleep(10 * time.Millisecond)
			continue
		}
		break
	}
	assert.Equal(t, StateNotConnected, sm.State())
}

func TestStateManagerNotify(t *testing.T) {
	sm := newTestStateManager(t)
	defer sm.StopService()

	blpFunc = testBlpFunc

	err := sm.SetServingType(topodatapb.TabletType_REPLICA, testNow, StateServing, "")
	require.NoError(t, err)

	ch := make(chan *querypb.StreamHealthResponse, 5)
	var wg sync.WaitGroup
	wg.Add(1)
	go func() {
		defer wg.Done()
		err := sm.hs.Stream(context.Background(), func(shr *querypb.StreamHealthResponse) error {
			ch <- shr
			return nil
		})
		assert.Contains(t, err.Error(), "tabletserver is shutdown")
	}()
	defer wg.Wait()

	sm.Broadcast()

	gotshr := <-ch
	// Remove things we don't care about:
	gotshr.RealtimeStats = nil
	wantshr := &querypb.StreamHealthResponse{
		Target: &querypb.Target{
			TabletType: topodatapb.TabletType_REPLICA,
		},
		Serving:     true,
		TabletAlias: &topodatapb.TabletAlias{},
	}
	sm.hcticks.Stop()
	assert.Equal(t, wantshr, gotshr)
	sm.StopService()
}

func TestRefreshReplHealthLocked(t *testing.T) {
	sm := newTestStateManager(t)
	defer sm.StopService()
	rt := sm.rt.(*testReplTracker)

	sm.target.TabletType = topodatapb.TabletType_MASTER
	sm.replHealthy = false
	lag, err := sm.refreshReplHealthLocked()
	assert.Equal(t, time.Duration(0), lag)
	assert.NoError(t, err)
	assert.True(t, sm.replHealthy)

	sm.target.TabletType = topodatapb.TabletType_REPLICA
	sm.replHealthy = false
	lag, err = sm.refreshReplHealthLocked()
	assert.Equal(t, 1*time.Second, lag)
	assert.NoError(t, err)
	assert.True(t, sm.replHealthy)

	rt.err = errors.New("err")
	sm.replHealthy = true
	lag, err = sm.refreshReplHealthLocked()
	assert.Equal(t, 1*time.Second, lag)
	assert.Error(t, err)
	assert.False(t, sm.replHealthy)

	rt.err = nil
	rt.lag = 3 * time.Hour
	sm.replHealthy = true
	lag, err = sm.refreshReplHealthLocked()
	assert.Equal(t, 3*time.Hour, lag)
	assert.NoError(t, err)
	assert.False(t, sm.replHealthy)
}

func verifySubcomponent(t *testing.T, order int64, component interface{}, state testState) {
	tos := component.(orderState)
	assert.Equal(t, order, tos.Order())
	assert.Equal(t, state, tos.State())
}

func newTestStateManager(t *testing.T) *stateManager {
	order.Set(0)
	config := tabletenv.NewDefaultConfig()
	env := tabletenv.NewEnv(config, "StateManagerTest")
	sm := &stateManager{
		hs:          newHealthStreamer(env, topodatapb.TabletAlias{}),
		se:          &testSchemaEngine{},
		rt:          &testReplTracker{lag: 1 * time.Second},
		vstreamer:   &testSubcomponent{},
		tracker:     &testSubcomponent{},
		watcher:     &testSubcomponent{},
		qe:          &testQueryEngine{},
		txThrottler: &testTxThrottler{},
		te:          &testTxEngine{},
		messager:    &testSubcomponent{},
<<<<<<< HEAD
		ddle:        &testOnlineDDLExecutor{},
=======
		throttler:   &testLagThrottler{},
>>>>>>> e2d0e1a9
	}
	sm.Init(env, querypb.Target{})
	sm.hs.InitDBConfig(querypb.Target{})
	log.Infof("returning sm: %p", sm)
	return sm
}

func (sm *stateManager) isTransitioning() bool {
	if sm.transitioning.TryAcquire() {
		sm.transitioning.Release()
		return false
	}
	return true
}

var order sync2.AtomicInt64

type testState int

const (
	_ = testState(iota)
	testStateOpen
	testStateClosed
	testStateMaster
	testStateNonMaster
)

type orderState interface {
	Order() int64
	State() testState
}

type testOrderState struct {
	order int64
	state testState
}

func (tos testOrderState) Order() int64 {
	return tos.order
}

func (tos testOrderState) State() testState {
	return tos.state
}

type testSchemaEngine struct {
	testOrderState
	ensureCalled bool
	nonMaster    bool

	failMySQL bool
}

func (te *testSchemaEngine) EnsureConnectionAndDB(tabletType topodatapb.TabletType) error {
	if te.failMySQL {
		te.failMySQL = false
		return errors.New("intentional error")
	}
	te.ensureCalled = true
	return nil
}

func (te *testSchemaEngine) Open() error {
	te.order = order.Add(1)
	te.state = testStateOpen
	return nil
}

func (te *testSchemaEngine) MakeNonMaster() {
	te.nonMaster = true
}

func (te *testSchemaEngine) Close() {
	te.order = order.Add(1)
	te.state = testStateClosed
}

type testReplTracker struct {
	testOrderState
	lag time.Duration
	err error
}

func (te *testReplTracker) MakeMaster() {
	te.order = order.Add(1)
	te.state = testStateMaster
}

func (te *testReplTracker) MakeNonMaster() {
	te.order = order.Add(1)
	te.state = testStateNonMaster
}

func (te *testReplTracker) Close() {
	te.order = order.Add(1)
	te.state = testStateClosed
}

func (te *testReplTracker) Status() (time.Duration, error) {
	return te.lag, te.err
}

type testQueryEngine struct {
	testOrderState
	stopServing bool

	failMySQL bool
}

func (te *testQueryEngine) Open() error {
	te.order = order.Add(1)
	te.state = testStateOpen
	return nil
}

func (te *testQueryEngine) IsMySQLReachable() error {
	if te.failMySQL {
		te.failMySQL = false
		return errors.New("intentional error")
	}
	return nil
}

func (te *testQueryEngine) StopServing() {
	te.stopServing = true
}

func (te *testQueryEngine) Close() {
	te.order = order.Add(1)
	te.state = testStateClosed
}

type testTxEngine struct {
	testOrderState
}

func (te *testTxEngine) AcceptReadWrite() error {
	te.order = order.Add(1)
	te.state = testStateMaster
	return nil
}

func (te *testTxEngine) AcceptReadOnly() error {
	te.order = order.Add(1)
	te.state = testStateNonMaster
	return nil
}

func (te *testTxEngine) Close() {
	te.order = order.Add(1)
	te.state = testStateClosed
}

type testSubcomponent struct {
	testOrderState
}

func (te *testSubcomponent) Open() {
	te.order = order.Add(1)
	te.state = testStateOpen
}

func (te *testSubcomponent) Close() {
	te.order = order.Add(1)
	te.state = testStateClosed
}

type testTxThrottler struct {
	testOrderState
}

func (te *testTxThrottler) Open() error {
	te.order = order.Add(1)
	te.state = testStateOpen
	return nil
}

func (te *testTxThrottler) Close() {
	te.order = order.Add(1)
	te.state = testStateClosed
}

<<<<<<< HEAD
type testOnlineDDLExecutor struct {
	testOrderState
}

func (te *testOnlineDDLExecutor) Open() error {
=======
type testLagThrottler struct {
	testOrderState
}

func (te *testLagThrottler) Open() error {
>>>>>>> e2d0e1a9
	te.order = order.Add(1)
	te.state = testStateOpen
	return nil
}

<<<<<<< HEAD
func (te *testOnlineDDLExecutor) Close() {
=======
func (te *testLagThrottler) Close() {
>>>>>>> e2d0e1a9
	te.order = order.Add(1)
	te.state = testStateClosed
}<|MERGE_RESOLUTION|>--- conflicted
+++ resolved
@@ -75,21 +75,13 @@
 	verifySubcomponent(t, 2, sm.se, testStateOpen)
 	verifySubcomponent(t, 3, sm.vstreamer, testStateOpen)
 	verifySubcomponent(t, 4, sm.qe, testStateOpen)
-<<<<<<< HEAD
-	verifySubcomponent(t, 5, sm.ddle, testStateOpen)
-	verifySubcomponent(t, 6, sm.txThrottler, testStateOpen)
-	verifySubcomponent(t, 7, sm.rt, testStateMaster)
-	verifySubcomponent(t, 8, sm.tracker, testStateOpen)
-	verifySubcomponent(t, 9, sm.te, testStateMaster)
-	verifySubcomponent(t, 10, sm.messager, testStateOpen)
-=======
 	verifySubcomponent(t, 5, sm.txThrottler, testStateOpen)
 	verifySubcomponent(t, 6, sm.rt, testStateMaster)
 	verifySubcomponent(t, 7, sm.tracker, testStateOpen)
 	verifySubcomponent(t, 8, sm.te, testStateMaster)
 	verifySubcomponent(t, 9, sm.messager, testStateOpen)
 	verifySubcomponent(t, 10, sm.throttler, testStateOpen)
->>>>>>> e2d0e1a9
+	verifySubcomponent(t, 11, sm.ddle, testStateOpen)
 
 	assert.False(t, sm.se.(*testSchemaEngine).nonMaster)
 	assert.True(t, sm.se.(*testSchemaEngine).ensureCalled)
@@ -105,21 +97,15 @@
 	err := sm.SetServingType(topodatapb.TabletType_REPLICA, testNow, StateServing, "")
 	require.NoError(t, err)
 
+	verifySubcomponent(t, 11, sm.ddle, testStateClosed)
 	verifySubcomponent(t, 1, sm.throttler, testStateClosed)
 	verifySubcomponent(t, 2, sm.messager, testStateClosed)
 	verifySubcomponent(t, 3, sm.tracker, testStateClosed)
 	assert.True(t, sm.se.(*testSchemaEngine).nonMaster)
 
-<<<<<<< HEAD
-	verifySubcomponent(t, 3, sm.se, testStateOpen)
-	verifySubcomponent(t, 4, sm.vstreamer, testStateOpen)
-	verifySubcomponent(t, 5, sm.qe, testStateOpen)
-	verifySubcomponent(t, 6, sm.ddle, testStateOpen)
-=======
 	verifySubcomponent(t, 4, sm.se, testStateOpen)
 	verifySubcomponent(t, 5, sm.vstreamer, testStateOpen)
 	verifySubcomponent(t, 6, sm.qe, testStateOpen)
->>>>>>> e2d0e1a9
 	verifySubcomponent(t, 7, sm.txThrottler, testStateOpen)
 	verifySubcomponent(t, 8, sm.te, testStateNonMaster)
 	verifySubcomponent(t, 9, sm.rt, testStateNonMaster)
@@ -135,22 +121,12 @@
 	err := sm.SetServingType(topodatapb.TabletType_MASTER, testNow, StateNotServing, "")
 	require.NoError(t, err)
 
+	verifySubcomponent(t, 11, sm.ddle, testStateClosed)
 	verifySubcomponent(t, 1, sm.throttler, testStateClosed)
 	verifySubcomponent(t, 2, sm.messager, testStateClosed)
 	verifySubcomponent(t, 3, sm.te, testStateClosed)
 	assert.True(t, sm.qe.(*testQueryEngine).stopServing)
 
-<<<<<<< HEAD
-	verifySubcomponent(t, 5, sm.watcher, testStateClosed)
-
-	verifySubcomponent(t, 6, sm.se, testStateOpen)
-	verifySubcomponent(t, 7, sm.vstreamer, testStateOpen)
-	verifySubcomponent(t, 8, sm.qe, testStateOpen)
-	verifySubcomponent(t, 10, sm.txThrottler, testStateOpen)
-
-	verifySubcomponent(t, 11, sm.rt, testStateMaster)
-	verifySubcomponent(t, 9, sm.ddle, testStateOpen)
-=======
 	verifySubcomponent(t, 4, sm.tracker, testStateClosed)
 	verifySubcomponent(t, 5, sm.watcher, testStateClosed)
 	verifySubcomponent(t, 6, sm.se, testStateOpen)
@@ -159,7 +135,6 @@
 	verifySubcomponent(t, 9, sm.txThrottler, testStateOpen)
 
 	verifySubcomponent(t, 10, sm.rt, testStateMaster)
->>>>>>> e2d0e1a9
 
 	assert.Equal(t, topodatapb.TabletType_MASTER, sm.target.TabletType)
 	assert.Equal(t, StateNotServing, sm.state)
@@ -171,6 +146,7 @@
 	err := sm.SetServingType(topodatapb.TabletType_RDONLY, testNow, StateNotServing, "")
 	require.NoError(t, err)
 
+	verifySubcomponent(t, 11, sm.ddle, testStateClosed)
 	verifySubcomponent(t, 1, sm.throttler, testStateClosed)
 	verifySubcomponent(t, 2, sm.messager, testStateClosed)
 	verifySubcomponent(t, 3, sm.te, testStateClosed)
@@ -182,18 +158,10 @@
 	verifySubcomponent(t, 5, sm.se, testStateOpen)
 	verifySubcomponent(t, 6, sm.vstreamer, testStateOpen)
 	verifySubcomponent(t, 7, sm.qe, testStateOpen)
-<<<<<<< HEAD
-	verifySubcomponent(t, 9, sm.txThrottler, testStateOpen)
-
-	verifySubcomponent(t, 10, sm.rt, testStateNonMaster)
-	verifySubcomponent(t, 11, sm.watcher, testStateOpen)
-	verifySubcomponent(t, 8, sm.ddle, testStateOpen)
-=======
 	verifySubcomponent(t, 8, sm.txThrottler, testStateOpen)
 
 	verifySubcomponent(t, 9, sm.rt, testStateNonMaster)
 	verifySubcomponent(t, 10, sm.watcher, testStateOpen)
->>>>>>> e2d0e1a9
 
 	assert.Equal(t, topodatapb.TabletType_RDONLY, sm.target.TabletType)
 	assert.Equal(t, StateNotServing, sm.state)
@@ -205,6 +173,7 @@
 	err := sm.SetServingType(topodatapb.TabletType_RDONLY, testNow, StateNotConnected, "")
 	require.NoError(t, err)
 
+	verifySubcomponent(t, 11, sm.ddle, testStateClosed)
 	verifySubcomponent(t, 1, sm.throttler, testStateClosed)
 	verifySubcomponent(t, 2, sm.messager, testStateClosed)
 	verifySubcomponent(t, 3, sm.te, testStateClosed)
@@ -217,10 +186,6 @@
 	verifySubcomponent(t, 8, sm.vstreamer, testStateClosed)
 	verifySubcomponent(t, 9, sm.rt, testStateClosed)
 	verifySubcomponent(t, 10, sm.se, testStateClosed)
-<<<<<<< HEAD
-	verifySubcomponent(t, 11, sm.ddle, testStateClosed)
-=======
->>>>>>> e2d0e1a9
 
 	assert.Equal(t, topodatapb.TabletType_RDONLY, sm.target.TabletType)
 	assert.Equal(t, StateNotConnected, sm.state)
@@ -322,21 +287,15 @@
 	err = sm.SetServingType(topodatapb.TabletType_REPLICA, testNow, StateServing, "")
 	require.NoError(t, err)
 
+	verifySubcomponent(t, 11, sm.ddle, testStateClosed)
 	verifySubcomponent(t, 1, sm.throttler, testStateClosed)
 	verifySubcomponent(t, 2, sm.messager, testStateClosed)
 	verifySubcomponent(t, 3, sm.tracker, testStateClosed)
 	assert.True(t, sm.se.(*testSchemaEngine).nonMaster)
 
-<<<<<<< HEAD
-	verifySubcomponent(t, 3, sm.se, testStateOpen)
-	verifySubcomponent(t, 4, sm.vstreamer, testStateOpen)
-	verifySubcomponent(t, 5, sm.qe, testStateOpen)
-	verifySubcomponent(t, 6, sm.ddle, testStateOpen)
-=======
 	verifySubcomponent(t, 4, sm.se, testStateOpen)
 	verifySubcomponent(t, 5, sm.vstreamer, testStateOpen)
 	verifySubcomponent(t, 6, sm.qe, testStateOpen)
->>>>>>> e2d0e1a9
 	verifySubcomponent(t, 7, sm.txThrottler, testStateOpen)
 	verifySubcomponent(t, 8, sm.te, testStateNonMaster)
 	verifySubcomponent(t, 9, sm.rt, testStateNonMaster)
@@ -643,11 +602,8 @@
 		txThrottler: &testTxThrottler{},
 		te:          &testTxEngine{},
 		messager:    &testSubcomponent{},
-<<<<<<< HEAD
 		ddle:        &testOnlineDDLExecutor{},
-=======
 		throttler:   &testLagThrottler{},
->>>>>>> e2d0e1a9
 	}
 	sm.Init(env, querypb.Target{})
 	sm.hs.InitDBConfig(querypb.Target{})
@@ -830,29 +786,32 @@
 	te.state = testStateClosed
 }
 
-<<<<<<< HEAD
 type testOnlineDDLExecutor struct {
 	testOrderState
 }
 
 func (te *testOnlineDDLExecutor) Open() error {
-=======
+	te.order = order.Add(1)
+	te.state = testStateOpen
+	return nil
+}
+
+func (te *testOnlineDDLExecutor) Close() {
+	te.order = order.Add(1)
+	te.state = testStateClosed
+}
+
 type testLagThrottler struct {
 	testOrderState
 }
 
 func (te *testLagThrottler) Open() error {
->>>>>>> e2d0e1a9
 	te.order = order.Add(1)
 	te.state = testStateOpen
 	return nil
 }
 
-<<<<<<< HEAD
-func (te *testOnlineDDLExecutor) Close() {
-=======
 func (te *testLagThrottler) Close() {
->>>>>>> e2d0e1a9
 	te.order = order.Add(1)
 	te.state = testStateClosed
 }