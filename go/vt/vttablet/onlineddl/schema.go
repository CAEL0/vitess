/*
Copyright 2019 The Vitess Authors.

Licensed under the Apache License, Version 2.0 (the "License");
you may not use this file except in compliance with the License.
You may obtain a copy of the License at

    http://www.apache.org/licenses/LICENSE-2.0

Unless required by applicable law or agreed to in writing, software
distributed under the License is distributed on an "AS IS" BASIS,
WITHOUT WARRANTIES OR CONDITIONS OF ANY KIND, either express or implied.
See the License for the specific language governing permissions and
limitations under the License.
*/

package onlineddl

const (
	// SchemaMigrationsTableName is used by VExec interceptor to call the correct handler
	sqlCreateSidecarDB             = "create database if not exists _vt"
	sqlCreateSchemaMigrationsTable = `CREATE TABLE IF NOT EXISTS _vt.schema_migrations (
		id bigint(20) unsigned NOT NULL AUTO_INCREMENT,
		migration_uuid varchar(64) NOT NULL,
		keyspace varchar(256) NOT NULL,
		shard varchar(255) NOT NULL,
		mysql_schema varchar(128) NOT NULL,
		mysql_table varchar(128) NOT NULL,
		migration_statement text NOT NULL,
		strategy varchar(128) NOT NULL,
		options varchar(8192) NOT NULL,
		added_timestamp timestamp NOT NULL DEFAULT CURRENT_TIMESTAMP,
		requested_timestamp timestamp NOT NULL DEFAULT CURRENT_TIMESTAMP,
		ready_timestamp timestamp NULL DEFAULT NULL,
		started_timestamp timestamp NULL DEFAULT NULL,
		liveness_timestamp timestamp NULL DEFAULT NULL,
		completed_timestamp timestamp NULL DEFAULT NULL,
		cleanup_timestamp timestamp NULL DEFAULT NULL,
		migration_status varchar(128) NOT NULL,
		log_path varchar(1024) NOT NULL,
		artifacts varchar(1024) NOT NULL,
		PRIMARY KEY (id),
		UNIQUE KEY uuid_idx (migration_uuid),
		KEY keyspace_shard_idx (keyspace(64),shard(64)),
		KEY status_idx (migration_status, liveness_timestamp),
		KEY cleanup_status_idx (cleanup_timestamp, migration_status)
	) engine=InnoDB DEFAULT CHARSET=utf8mb4`
	alterSchemaMigrationsTableRetries            = "ALTER TABLE _vt.schema_migrations add column retries int unsigned NOT NULL DEFAULT 0"
	alterSchemaMigrationsTableTablet             = "ALTER TABLE _vt.schema_migrations add column tablet varchar(128) NOT NULL DEFAULT ''"
	alterSchemaMigrationsTableArtifacts          = "ALTER TABLE _vt.schema_migrations modify artifacts TEXT NOT NULL"
	alterSchemaMigrationsTableTabletFailure      = "ALTER TABLE _vt.schema_migrations add column tablet_failure tinyint unsigned NOT NULL DEFAULT 0"
	alterSchemaMigrationsTableTabletFailureIndex = "ALTER TABLE _vt.schema_migrations add KEY tablet_failure_idx (tablet_failure, migration_status, retries)"
	alterSchemaMigrationsTableProgress           = "ALTER TABLE _vt.schema_migrations add column progress float NOT NULL DEFAULT 0"
	alterSchemaMigrationsTableContext            = "ALTER TABLE _vt.schema_migrations add column migration_context varchar(1024) NOT NULL DEFAULT ''"
	alterSchemaMigrationsTableDDLAction          = "ALTER TABLE _vt.schema_migrations add column ddl_action varchar(16) NOT NULL DEFAULT ''"
	alterSchemaMigrationsTableMessage            = "ALTER TABLE _vt.schema_migrations add column message TEXT NOT NULL"
	alterSchemaMigrationsTableTableCompleteIndex = "ALTER TABLE _vt.schema_migrations add KEY table_complete_idx (migration_status, keyspace(64), mysql_table(64), completed_timestamp)"
	alterSchemaMigrationsTableETASeconds         = "ALTER TABLE _vt.schema_migrations add column eta_seconds bigint NOT NULL DEFAULT -1"

	sqlInsertMigration = `INSERT IGNORE INTO _vt.schema_migrations (
		migration_uuid,
		keyspace,
		shard,
		mysql_schema,
		mysql_table,
		migration_statement,
		strategy,
		options,
		ddl_action,
		requested_timestamp,
		migration_context,
		migration_status,
		tablet
	) VALUES (
		%a, %a, %a, %a, %a, %a, %a, %a, %a, FROM_UNIXTIME(NOW()), %a, %a, %a
	)`

	sqlScheduleSingleMigration = `UPDATE _vt.schema_migrations
		SET
			migration_status='ready',
			ready_timestamp=NOW()
		WHERE
			migration_status='queued'
		ORDER BY
			requested_timestamp ASC
		LIMIT 1
	`
	sqlUpdateMySQLTable = `UPDATE _vt.schema_migrations
			SET mysql_table=%a
		WHERE
			migration_uuid=%a
	`
	sqlUpdateMigrationStatus = `UPDATE _vt.schema_migrations
			SET migration_status=%a
		WHERE
			migration_uuid=%a
	`
	sqlUpdateMigrationProgress = `UPDATE _vt.schema_migrations
			SET progress=%a
		WHERE
			migration_uuid=%a
	`
	sqlUpdateMigrationETASeconds = `UPDATE _vt.schema_migrations
			SET eta_seconds=%a
		WHERE
			migration_uuid=%a
	`
	sqlUpdateMigrationStartedTimestamp = `UPDATE _vt.schema_migrations
			SET started_timestamp=IFNULL(started_timestamp, NOW())
		WHERE
			migration_uuid=%a
	`
	sqlUpdateMigrationTimestamp = `UPDATE _vt.schema_migrations
			SET %s=NOW()
		WHERE
			migration_uuid=%a
	`
	sqlUpdateMigrationLogPath = `UPDATE _vt.schema_migrations
			SET log_path=%a
		WHERE
			migration_uuid=%a
	`
	sqlUpdateArtifacts = `UPDATE _vt.schema_migrations
			SET artifacts=concat(%a, ',', artifacts)
		WHERE
			migration_uuid=%a
	`
	sqlClearArtifacts = `UPDATE _vt.schema_migrations
			SET artifacts=''
		WHERE
			migration_uuid=%a
	`
	sqlUpdateTabletFailure = `UPDATE _vt.schema_migrations
			SET tablet_failure=1
		WHERE
			migration_uuid=%a
	`
	sqlUpdateDDLAction = `UPDATE _vt.schema_migrations
			SET ddl_action=%a
		WHERE
			migration_uuid=%a
	`
	sqlUpdateMessage = `UPDATE _vt.schema_migrations
			SET message=%a
		WHERE
			migration_uuid=%a
	`
	sqlRetryMigrationWhere = `UPDATE _vt.schema_migrations
		SET
			migration_status='queued',
			tablet=%a,
			retries=retries + 1,
			tablet_failure=0,
			ready_timestamp=NULL,
			started_timestamp=NULL,
			liveness_timestamp=NULL,
			completed_timestamp=NULL,
			cleanup_timestamp=NULL
		WHERE
			migration_status IN ('failed', 'cancelled')
			AND (%s)
			LIMIT 1
	`
	sqlRetryMigration = `UPDATE _vt.schema_migrations
		SET
			migration_status='queued',
			tablet=%a,
			retries=retries + 1,
			tablet_failure=0,
			ready_timestamp=NULL,
			started_timestamp=NULL,
			liveness_timestamp=NULL,
			completed_timestamp=NULL,
			cleanup_timestamp=NULL
		WHERE
			migration_status IN ('failed', 'cancelled')
			AND migration_uuid=%a
	`
	sqlWhereTabletFailure = `
		tablet_failure=1
		AND migration_status='failed'
		AND retries=0
	`
	sqlSelectRunningMigrations = `SELECT
			migration_uuid,
			strategy,
			options,
			timestampdiff(second, started_timestamp, now()) as elapsed_seconds
		FROM _vt.schema_migrations
		WHERE
			migration_status='running'
	`
	sqlSelectCompleteMigrationsOnTable = `SELECT
			migration_uuid,
			strategy
		FROM _vt.schema_migrations
		WHERE
			migration_status='complete'
			AND keyspace=%a
			AND mysql_table=%a
		ORDER BY
			completed_timestamp DESC
		LIMIT 1
	`
	sqlSelectCountReadyMigrations = `SELECT
			count(*) as count_ready
		FROM _vt.schema_migrations
		WHERE
			migration_status='ready'
	`
	sqlSelectStaleMigrations = `SELECT
			migration_uuid
		FROM _vt.schema_migrations
		WHERE
			migration_status='running'
			AND liveness_timestamp < NOW() - INTERVAL %a MINUTE
	`
	sqlSelectPendingMigrations = `SELECT
			migration_uuid
		FROM _vt.schema_migrations
		WHERE
			migration_status IN ('queued', 'ready', 'running')
	`
	sqlSelectUncollectedArtifacts = `SELECT
			migration_uuid,
			artifacts
		FROM _vt.schema_migrations
		WHERE
			migration_status IN ('complete', 'failed')
			AND cleanup_timestamp IS NULL
			AND completed_timestamp <= NOW() - INTERVAL %a SECOND
	`
	sqlSelectMigration = `SELECT
			id,
			migration_uuid,
			keyspace,
			shard,
			mysql_schema,
			mysql_table,
			migration_statement,
			strategy,
			options,
			added_timestamp,
			ready_timestamp,
			started_timestamp,
			liveness_timestamp,
			completed_timestamp,
			migration_status,
			log_path,
			retries,
			ddl_action,
			artifacts,
			tablet,
			migration_context
		FROM _vt.schema_migrations
		WHERE
			migration_uuid=%a
	`
	sqlSelectReadyMigration = `SELECT
			id,
			migration_uuid,
			keyspace,
			shard,
			mysql_schema,
			mysql_table,
			migration_statement,
			strategy,
			options,
			added_timestamp,
			ready_timestamp,
			started_timestamp,
			liveness_timestamp,
			completed_timestamp,
			migration_status,
			log_path,
			retries,
			ddl_action,
			artifacts,
			tablet,
			migration_context
		FROM _vt.schema_migrations
		WHERE
			migration_status='ready'
		LIMIT 1
	`
	sqlSelectPTOSCMigrationTriggers = `SELECT
			TRIGGER_SCHEMA as trigger_schema,
			TRIGGER_NAME as trigger_name
		FROM INFORMATION_SCHEMA.TRIGGERS
		WHERE
			EVENT_OBJECT_SCHEMA=%a
			AND EVENT_OBJECT_TABLE=%a
			AND ACTION_TIMING='AFTER'
			AND LEFT(TRIGGER_NAME, 7)='pt_osc_'
		`
<<<<<<< HEAD
	sqlSelectColumnTypes = `select
				*
			from
				information_schema.columns
			where
				table_schema=%a
				and table_name=%a
		`
=======
	selSelectCountFKParentConstraints = `
		SELECT
			COUNT(*) as num_fk_constraints
		FROM INFORMATION_SCHEMA.KEY_COLUMN_USAGE
		WHERE
			REFERENCED_TABLE_SCHEMA=%a AND REFERENCED_TABLE_NAME=%a
			AND REFERENCED_TABLE_NAME IS NOT NULL
	`
	selSelectCountFKChildConstraints = `
		SELECT
			COUNT(*) as num_fk_constraints
		FROM INFORMATION_SCHEMA.KEY_COLUMN_USAGE
		WHERE
			TABLE_SCHEMA=%a AND TABLE_NAME=%a
			AND REFERENCED_TABLE_NAME IS NOT NULL
	`

>>>>>>> 157232fb
	sqlDropTrigger       = "DROP TRIGGER IF EXISTS `%a`.`%a`"
	sqlShowTablesLike    = "SHOW TABLES LIKE '%a'"
	sqlCreateTableLike   = "CREATE TABLE `%a` LIKE `%a`"
	sqlDropTable         = "DROP TABLE `%a`"
	sqlAlterTableOptions = "ALTER TABLE `%a` %s"
	sqlShowColumnsFrom   = "SHOW COLUMNS FROM `%a`"
	sqlStartVReplStream  = "UPDATE _vt.vreplication set state='Running' where db_name=%a and workflow=%a"
	sqlStopVReplStream   = "UPDATE _vt.vreplication set state='Stopped' where db_name=%a and workflow=%a"
	sqlDeleteVReplStream = "DELETE FROM _vt.vreplication where db_name=%a and workflow=%a"
	sqlReadVReplStream   = `SELECT
			id,
			workflow,
			source,
			pos,
			time_updated,
			transaction_timestamp,
			state,
			message
		FROM _vt.vreplication
		WHERE
			workflow=%a

		`
	sqlReadCountCopyState = `SELECT
			count(*) as cnt
		FROM
			_vt.copy_state
		WHERE vrepl_id=%a
		`
	sqlSwapTables  = "RENAME TABLE `%a` TO `%a`, `%a` TO `%a`, `%a` TO `%a`"
	sqlRenameTable = "RENAME TABLE `%a` TO `%a`"
)

const (
	retryMigrationHint     = "retry"
	cancelMigrationHint    = "cancel"
	cancelAllMigrationHint = "cancel-all"
)

var (
	sqlCreateOnlineDDLUser = []string{
		`CREATE USER IF NOT EXISTS %s IDENTIFIED BY '%s'`,
		`ALTER USER %s IDENTIFIED BY '%s'`,
	}
	sqlGrantOnlineDDLSuper = []string{
		`GRANT SUPER ON *.* TO %s`,
	}
	sqlGrantOnlineDDLUser = []string{
		`GRANT PROCESS, REPLICATION SLAVE, REPLICATION CLIENT ON *.* TO %s`,
		`GRANT ALTER, CREATE, DELETE, DROP, INDEX, INSERT, LOCK TABLES, SELECT, TRIGGER, UPDATE ON *.* TO %s`,
	}
	sqlDropOnlineDDLUser = `DROP USER IF EXISTS %s`
)

var applyDDL = []string{
	sqlCreateSidecarDB,
	sqlCreateSchemaMigrationsTable,
	alterSchemaMigrationsTableRetries,
	alterSchemaMigrationsTableTablet,
	alterSchemaMigrationsTableArtifacts,
	alterSchemaMigrationsTableTabletFailure,
	alterSchemaMigrationsTableTabletFailureIndex,
	alterSchemaMigrationsTableProgress,
	alterSchemaMigrationsTableContext,
	alterSchemaMigrationsTableDDLAction,
	alterSchemaMigrationsTableMessage,
	alterSchemaMigrationsTableTableCompleteIndex,
	alterSchemaMigrationsTableETASeconds,
}<|MERGE_RESOLUTION|>--- conflicted
+++ resolved
@@ -293,8 +293,8 @@
 			AND ACTION_TIMING='AFTER'
 			AND LEFT(TRIGGER_NAME, 7)='pt_osc_'
 		`
-<<<<<<< HEAD
-	sqlSelectColumnTypes = `select
+	sqlSelectColumnTypes = `
+		select
 				*
 			from
 				information_schema.columns
@@ -302,7 +302,6 @@
 				table_schema=%a
 				and table_name=%a
 		`
-=======
 	selSelectCountFKParentConstraints = `
 		SELECT
 			COUNT(*) as num_fk_constraints
@@ -310,7 +309,7 @@
 		WHERE
 			REFERENCED_TABLE_SCHEMA=%a AND REFERENCED_TABLE_NAME=%a
 			AND REFERENCED_TABLE_NAME IS NOT NULL
-	`
+		`
 	selSelectCountFKChildConstraints = `
 		SELECT
 			COUNT(*) as num_fk_constraints
@@ -318,9 +317,7 @@
 		WHERE
 			TABLE_SCHEMA=%a AND TABLE_NAME=%a
 			AND REFERENCED_TABLE_NAME IS NOT NULL
-	`
-
->>>>>>> 157232fb
+		`
 	sqlDropTrigger       = "DROP TRIGGER IF EXISTS `%a`.`%a`"
 	sqlShowTablesLike    = "SHOW TABLES LIKE '%a'"
 	sqlCreateTableLike   = "CREATE TABLE `%a` LIKE `%a`"
