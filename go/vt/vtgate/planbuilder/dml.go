--- conflicted
+++ resolved
@@ -14,37 +14,6 @@
 	"github.com/youtube/vitess/go/vt/vtgate/vindexes"
 )
 
-<<<<<<< HEAD
-// buildUpdatePlan builds the instructions for an UPDATE statement.
-func buildUpdatePlan(upd *sqlparser.Update, vschema *VSchema) (*Route, error) {
-	route := &Route{
-		Query: generateQuery(upd),
-	}
-	// We allow only one table in an update.
-	tablename := sqlparser.GetTableName(upd.Table)
-	var err error
-	route.Table, err = vschema.FindTable(tablename)
-	if err != nil {
-		return nil, err
-	}
-	route.Keyspace = route.Table.Keyspace
-	if hasSubquery(upd) {
-		return nil, errors.New("unsupported: subqueries in DML")
-	}
-	if !route.Keyspace.Sharded {
-		route.Opcode = UpdateUnsharded
-		return route, nil
-	}
-
-	err = getDMLRouting(upd.Where, route)
-	if err != nil {
-		return nil, err
-	}
-	route.Opcode = UpdateEqual
-	if isIndexChanging(upd.Exprs, route.Table.ColVindexes) {
-		return nil, errors.New("unsupported: DML cannot change vindex column")
-	}
-=======
 // dmlFormatter strips out keyspace name from dmls.
 func dmlFormatter(buf *sqlparser.TrackedBuffer, node sqlparser.SQLNode) {
 	switch node := node.(type) {
@@ -82,27 +51,18 @@
 	if isIndexChanging(upd.Exprs, route.Table.ColVindexes) {
 		return nil, errors.New("unsupported: DML cannot change vindex column")
 	}
->>>>>>> 0698355f
 	return route, nil
 }
 
 func generateQuery(statement sqlparser.Statement) string {
-<<<<<<< HEAD
-	buf := sqlparser.NewTrackedBuffer(nil)
-=======
 	buf := sqlparser.NewTrackedBuffer(dmlFormatter)
->>>>>>> 0698355f
 	statement.Format(buf)
 	return buf.String()
 }
 
 // isIndexChanging returns true if any of the update
 // expressions modify a vindex column.
-<<<<<<< HEAD
-func isIndexChanging(setClauses sqlparser.UpdateExprs, colVindexes []*ColVindex) bool {
-=======
 func isIndexChanging(setClauses sqlparser.UpdateExprs, colVindexes []*vindexes.ColVindex) bool {
->>>>>>> 0698355f
 	vindexCols := make([]string, len(colVindexes))
 	for i, index := range colVindexes {
 		vindexCols[i] = index.Col
@@ -116,23 +76,12 @@
 }
 
 // buildUpdatePlan builds the instructions for a DELETE statement.
-<<<<<<< HEAD
-func buildDeletePlan(del *sqlparser.Delete, vschema *VSchema) (*Route, error) {
-	route := &Route{
-		Query: generateQuery(del),
-	}
-	// We allow only one table in a delete.
-	tablename := sqlparser.GetTableName(del.Table)
-	var err error
-	route.Table, err = vschema.FindTable(tablename)
-=======
 func buildDeletePlan(del *sqlparser.Delete, vschema VSchema) (*engine.Route, error) {
 	route := &engine.Route{
 		Query: generateQuery(del),
 	}
 	var err error
 	route.Table, err = vschema.Find(string(del.Table.Qualifier), string(del.Table.Name))
->>>>>>> 0698355f
 	if err != nil {
 		return nil, err
 	}
@@ -141,11 +90,7 @@
 		return nil, errors.New("unsupported: subqueries in DML")
 	}
 	if !route.Keyspace.Sharded {
-<<<<<<< HEAD
-		route.Opcode = DeleteUnsharded
-=======
 		route.Opcode = engine.DeleteUnsharded
->>>>>>> 0698355f
 		return route, nil
 	}
 
@@ -153,11 +98,7 @@
 	if err != nil {
 		return nil, err
 	}
-<<<<<<< HEAD
-	route.Opcode = DeleteEqual
-=======
 	route.Opcode = engine.DeleteEqual
->>>>>>> 0698355f
 	route.Subquery = generateDeleteSubquery(del, route.Table)
 	return route, nil
 }
@@ -165,11 +106,7 @@
 // generateDeleteSubquery generates the query to fetch the rows
 // that will be deleted. This allows VTGate to clean up any
 // owned vindexes as needed.
-<<<<<<< HEAD
-func generateDeleteSubquery(del *sqlparser.Delete, table *Table) string {
-=======
 func generateDeleteSubquery(del *sqlparser.Delete, table *vindexes.Table) string {
->>>>>>> 0698355f
 	if len(table.Owned) == 0 {
 		return ""
 	}
@@ -189,20 +126,12 @@
 
 // getDMLRouting updates the route with the necessary routing
 // info. If it cannot find a unique route, then it returns an error.
-<<<<<<< HEAD
-func getDMLRouting(where *sqlparser.Where, route *Route) error {
-=======
 func getDMLRouting(where *sqlparser.Where, route *engine.Route) error {
->>>>>>> 0698355f
 	if where == nil {
 		return errors.New("unsupported: multi-shard where clause in DML")
 	}
 	for _, index := range route.Table.Ordered {
-<<<<<<< HEAD
-		if !IsUnique(index.Vindex) {
-=======
 		if !vindexes.IsUnique(index.Vindex) {
->>>>>>> 0698355f
 			continue
 		}
 		if values := getMatch(where.Expr, index.Col); values != nil {
