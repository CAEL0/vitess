--- conflicted
+++ resolved
@@ -377,108 +377,8 @@
 	return err
 }
 
-<<<<<<< HEAD
-func GetMasterRecoveryType(analysisEntry *inst.ReplicationAnalysis) (masterRecoveryType MasterRecoveryType) {
-	masterRecoveryType = MasterRecoveryUnknown
-=======
-func recoverDeadPrimaryInBinlogServerTopology(topologyRecovery *TopologyRecovery) (promotedReplica *inst.Instance, err error) {
-	failedPrimaryKey := &topologyRecovery.AnalysisEntry.AnalyzedInstanceKey
-
-	var promotedBinlogServer *inst.Instance
-
-	_, promotedBinlogServer, err = inst.RegroupReplicasBinlogServers(failedPrimaryKey, true)
-	if err != nil {
-		return nil, log.Errore(err)
-	}
-	promotedBinlogServer, err = inst.StopReplication(&promotedBinlogServer.Key)
-	if err != nil {
-		return promotedReplica, log.Errore(err)
-	}
-	// Find candidate replica
-	promotedReplica, err = inst.GetCandidateReplicaOfBinlogServerTopology(&promotedBinlogServer.Key)
-	if err != nil {
-		return promotedReplica, log.Errore(err)
-	}
-	// Align it with binlog server coordinates
-	promotedReplica, err = inst.StopReplication(&promotedReplica.Key)
-	if err != nil {
-		return promotedReplica, log.Errore(err)
-	}
-	promotedReplica, err = inst.StartReplicationUntilPrimaryCoordinates(&promotedReplica.Key, &promotedBinlogServer.ExecBinlogCoordinates)
-	if err != nil {
-		return promotedReplica, log.Errore(err)
-	}
-	promotedReplica, err = inst.StopReplication(&promotedReplica.Key)
-	if err != nil {
-		return promotedReplica, log.Errore(err)
-	}
-	// Detach, flush binary logs forward
-	promotedReplica, err = inst.ResetReplication(&promotedReplica.Key)
-	if err != nil {
-		return promotedReplica, log.Errore(err)
-	}
-	promotedReplica, err = inst.FlushBinaryLogsTo(&promotedReplica.Key, promotedBinlogServer.ExecBinlogCoordinates.LogFile)
-	if err != nil {
-		return promotedReplica, log.Errore(err)
-	}
-	promotedReplica, err = inst.FlushBinaryLogs(&promotedReplica.Key, 1)
-	if err != nil {
-		return promotedReplica, log.Errore(err)
-	}
-	promotedReplica, err = inst.PurgeBinaryLogsToLatest(&promotedReplica.Key, false)
-	if err != nil {
-		return promotedReplica, log.Errore(err)
-	}
-	// Reconnect binlog servers to promoted replica (now primary):
-	promotedBinlogServer, err = inst.SkipToNextBinaryLog(&promotedBinlogServer.Key)
-	if err != nil {
-		return promotedReplica, log.Errore(err)
-	}
-	promotedBinlogServer, err = inst.Repoint(&promotedBinlogServer.Key, &promotedReplica.Key, inst.GTIDHintDeny)
-	if err != nil {
-		return nil, log.Errore(err)
-	}
-
-	func() {
-		// Move binlog server replicas up to replicate from primary.
-		// This can only be done once a BLS has skipped to the next binlog
-		// We postpone this operation. The primary is already promoted and we're happy.
-		binlogServerReplicas, err := inst.ReadBinlogServerReplicaInstances(&promotedBinlogServer.Key)
-		if err != nil {
-			return
-		}
-		maxBinlogServersToPromote := 3
-		for i, binlogServerReplica := range binlogServerReplicas {
-			binlogServerReplica := binlogServerReplica
-			if i >= maxBinlogServersToPromote {
-				return
-			}
-			postponedFunction := func() error {
-				binlogServerReplica, err := inst.StopReplication(&binlogServerReplica.Key)
-				if err != nil {
-					return err
-				}
-				// Make sure the BLS has the "next binlog" -- the one the primary flushed & purged to. Otherwise the BLS
-				// will request a binlog the primary does not have
-				if binlogServerReplica.ExecBinlogCoordinates.SmallerThan(&promotedBinlogServer.ExecBinlogCoordinates) {
-					binlogServerReplica, err = inst.StartReplicationUntilPrimaryCoordinates(&binlogServerReplica.Key, &promotedBinlogServer.ExecBinlogCoordinates)
-					if err != nil {
-						return err
-					}
-				}
-				_, err = inst.Repoint(&binlogServerReplica.Key, &promotedReplica.Key, inst.GTIDHintDeny)
-				return err
-			}
-			topologyRecovery.AddPostponedFunction(postponedFunction, fmt.Sprintf("recoverDeadPrimaryInBinlogServerTopology, moving binlog server %+v", binlogServerReplica.Key))
-		}
-	}()
-
-	return promotedReplica, err
-}
-
 func GetPrimaryRecoveryType(analysisEntry *inst.ReplicationAnalysis) (primaryRecoveryType PrimaryRecoveryType) {
 	primaryRecoveryType = PrimaryRecoveryUnknown
->>>>>>> de7f133d
 	if analysisEntry.OracleGTIDImmediateTopology || analysisEntry.MariaDBGTIDImmediateTopology {
 		primaryRecoveryType = PrimaryRecoveryGTID
 	} else if analysisEntry.BinlogServerImmediateTopology {
@@ -487,122 +387,8 @@
 	return primaryRecoveryType
 }
 
-<<<<<<< HEAD
-func MasterFailoverGeographicConstraintSatisfied(analysisEntry *inst.ReplicationAnalysis, suggestedInstance *inst.Instance) (satisfied bool, dissatisfiedReason string) {
-	if config.Config.PreventCrossDataCenterMasterFailover {
-=======
-// recoverDeadPrimary recovers a dead primary, complete logic inside
-func recoverDeadPrimary(topologyRecovery *TopologyRecovery, candidateInstanceKey *inst.InstanceKey, skipProcesses bool) (recoveryAttempted bool, promotedReplica *inst.Instance, lostReplicas [](*inst.Instance), err error) {
-	topologyRecovery.Type = PrimaryRecovery
-	analysisEntry := &topologyRecovery.AnalysisEntry
-	failedInstanceKey := &analysisEntry.AnalyzedInstanceKey
-	var cannotReplicateReplicas [](*inst.Instance)
-	postponedAll := false
-
-	inst.AuditOperation("recover-dead-primary", failedInstanceKey, "problem found; will recover")
-	if !skipProcesses {
-		if err := executeProcesses(config.Config.PreFailoverProcesses, "PreFailoverProcesses", topologyRecovery, true); err != nil {
-			return false, nil, lostReplicas, topologyRecovery.AddError(err)
-		}
-	}
-
-	AuditTopologyRecovery(topologyRecovery, fmt.Sprintf("RecoverDeadPrimary: will recover %+v", *failedInstanceKey))
-
-	err = TabletDemotePrimary(*failedInstanceKey)
-	AuditTopologyRecovery(topologyRecovery, fmt.Sprintf("RecoverDeadPrimary: TabletDemotePrimary: %v", err))
-
-	topologyRecovery.RecoveryType = GetPrimaryRecoveryType(analysisEntry)
-	AuditTopologyRecovery(topologyRecovery, fmt.Sprintf("RecoverDeadPrimary: primaryRecoveryType=%+v", topologyRecovery.RecoveryType))
-
-	promotedReplicaIsIdeal := func(promoted *inst.Instance, hasBestPromotionRule bool) bool {
-		if promoted == nil {
-			return false
-		}
-		AuditTopologyRecovery(topologyRecovery, fmt.Sprintf("RecoverDeadPrimary: promotedReplicaIsIdeal(%+v)", promoted.Key))
-		if candidateInstanceKey != nil { //explicit request to promote a specific server
-			return promoted.Key.Equals(candidateInstanceKey)
-		}
-		if promoted.DataCenter == topologyRecovery.AnalysisEntry.AnalyzedInstanceDataCenter &&
-			promoted.PhysicalEnvironment == topologyRecovery.AnalysisEntry.AnalyzedInstancePhysicalEnvironment {
-			if promoted.PromotionRule == inst.MustPromoteRule || promoted.PromotionRule == inst.PreferPromoteRule ||
-				(hasBestPromotionRule && promoted.PromotionRule != inst.MustNotPromoteRule) {
-				AuditTopologyRecovery(topologyRecovery, fmt.Sprintf("RecoverDeadPrimary: found %+v to be ideal candidate; will optimize recovery", promoted.Key))
-				postponedAll = true
-				return true
-			}
-		}
-		return false
-	}
-	switch topologyRecovery.RecoveryType {
-	case PrimaryRecoveryUnknown:
-		{
-			return false, nil, lostReplicas, topologyRecovery.AddError(log.Errorf("RecoveryType unknown/unsupported"))
-		}
-	case PrimaryRecoveryGTID:
-		{
-			AuditTopologyRecovery(topologyRecovery, "RecoverDeadPrimary: regrouping replicas via GTID")
-			lostReplicas, _, cannotReplicateReplicas, promotedReplica, err = inst.RegroupReplicasGTID(failedInstanceKey, true, nil, &topologyRecovery.PostponedFunctionsContainer, promotedReplicaIsIdeal)
-		}
-	case PrimaryRecoveryBinlogServer:
-		{
-			AuditTopologyRecovery(topologyRecovery, "RecoverDeadPrimary: recovering via binlog servers")
-			promotedReplica, err = recoverDeadPrimaryInBinlogServerTopology(topologyRecovery)
-		}
-	}
-	topologyRecovery.AddError(err)
-	lostReplicas = append(lostReplicas, cannotReplicateReplicas...)
-	for _, replica := range lostReplicas {
-		AuditTopologyRecovery(topologyRecovery, fmt.Sprintf("RecoverDeadPrimary: - lost replica: %+v", replica.Key))
-	}
-
-	if promotedReplica != nil && len(lostReplicas) > 0 && config.Config.DetachLostReplicasAfterPrimaryFailover {
-		postponedFunction := func() error {
-			AuditTopologyRecovery(topologyRecovery, fmt.Sprintf("RecoverDeadPrimary: lost %+v replicas during recovery process; detaching them", len(lostReplicas)))
-			for _, replica := range lostReplicas {
-				replica := replica
-				inst.DetachReplicaPrimaryHost(&replica.Key)
-			}
-			return nil
-		}
-		topologyRecovery.AddPostponedFunction(postponedFunction, fmt.Sprintf("RecoverDeadPrimary, detach %+v lost replicas", len(lostReplicas)))
-	}
-
-	func() error {
-		// TODO(sougou): Commented out: this downtime feels a little aggressive.
-		//inst.BeginDowntime(inst.NewDowntime(failedInstanceKey, inst.GetMaintenanceOwner(), inst.DowntimeLostInRecoveryMessage, time.Duration(config.LostInRecoveryDowntimeSeconds)*time.Second))
-		acknowledgeInstanceFailureDetection(&analysisEntry.AnalyzedInstanceKey)
-		for _, replica := range lostReplicas {
-			replica := replica
-			inst.BeginDowntime(inst.NewDowntime(&replica.Key, inst.GetMaintenanceOwner(), inst.DowntimeLostInRecoveryMessage, time.Duration(config.LostInRecoveryDowntimeSeconds)*time.Second))
-		}
-		return nil
-	}()
-
-	AuditTopologyRecovery(topologyRecovery, fmt.Sprintf("RecoverDeadPrimary: %d postponed functions", topologyRecovery.PostponedFunctionsContainer.Len()))
-
-	if promotedReplica != nil && !postponedAll {
-		promotedReplica, err = replacePromotedReplicaWithCandidate(topologyRecovery, &analysisEntry.AnalyzedInstanceKey, promotedReplica, candidateInstanceKey)
-		topologyRecovery.AddError(err)
-	}
-
-	if promotedReplica == nil {
-		err := TabletUndoDemotePrimary(*failedInstanceKey)
-		AuditTopologyRecovery(topologyRecovery, fmt.Sprintf("RecoverDeadPrimary: TabletUndoDemotePrimary: %v", err))
-		message := "Failure: no replica promoted."
-		AuditTopologyRecovery(topologyRecovery, message)
-		inst.AuditOperation("recover-dead-primary", failedInstanceKey, message)
-		return true, promotedReplica, lostReplicas, err
-	}
-
-	message := fmt.Sprintf("promoted replica: %+v", promotedReplica.Key)
-	AuditTopologyRecovery(topologyRecovery, message)
-	inst.AuditOperation("recover-dead-primary", failedInstanceKey, message)
-	return true, promotedReplica, lostReplicas, err
-}
-
 func PrimaryFailoverGeographicConstraintSatisfied(analysisEntry *inst.ReplicationAnalysis, suggestedInstance *inst.Instance) (satisfied bool, dissatisfiedReason string) {
 	if config.Config.PreventCrossDataCenterPrimaryFailover {
->>>>>>> de7f133d
 		if suggestedInstance.DataCenter != analysisEntry.AnalyzedInstanceDataCenter {
 			return false, fmt.Sprintf("PreventCrossDataCenterPrimaryFailover: will not promote server in %s when failed server in %s", suggestedInstance.DataCenter, analysisEntry.AnalyzedInstanceDataCenter)
 		}
@@ -837,7 +623,6 @@
 	}
 	log.Infof("Analysis: %v, deadprimary %+v", analysisEntry.Analysis, analysisEntry.AnalyzedInstanceKey)
 
-<<<<<<< HEAD
 	reparentFunctions := NewVtorcReparentFunctions(analysisEntry, candidateInstanceKey, skipProcesses, topologyRecovery)
 	_, err = reparentutil.NewEmergencyReparenter(tmclient.NewTabletManagerClient(), logutil.NewCallbackLogger(func(event *logutilpb.Event) {
 		level := event.GetLevel()
@@ -853,152 +638,6 @@
 	})).ReparentShard(context.Background(), reparentFunctions)
 
 	return reparentFunctions.recoveryAttempted, topologyRecovery, err
-=======
-	// That's it! We must do recovery!
-	// TODO(sougou): This function gets called by GracefulPrimaryTakeover which may
-	// need to obtain shard lock before getting here.
-	unlock, err := LockShard(analysisEntry.AnalyzedInstanceKey)
-	if err != nil {
-		log.Infof("CheckAndRecover: Analysis: %+v, InstanceKey: %+v, candidateInstanceKey: %+v, "+
-			"skipProcesses: %v: NOT detecting/recovering host, could not obtain shard lock (%v)",
-			analysisEntry.Analysis, analysisEntry.AnalyzedInstanceKey, candidateInstanceKey, skipProcesses, err)
-		return false, nil, err
-	}
-	defer unlock(&err)
-
-	// Check if someone else fixed the problem.
-	tablet, err := TabletRefresh(analysisEntry.AnalyzedInstanceKey)
-	if err == nil && tablet.Type != topodatapb.TabletType_PRIMARY {
-		// TODO(sougou); use a version that only refreshes the current shard.
-		RefreshTablets()
-		AuditTopologyRecovery(topologyRecovery, "another agent seems to have fixed the problem")
-		// TODO(sougou): see if we have to reset the cluster as healthy.
-		return false, topologyRecovery, nil
-	}
-
-	AuditTopologyRecovery(topologyRecovery, fmt.Sprintf("will handle DeadPrimary event on %+v", analysisEntry.ClusterDetails.ClusterName))
-	recoverDeadPrimaryCounter.Inc(1)
-	recoveryAttempted, promotedReplica, lostReplicas, err := recoverDeadPrimary(topologyRecovery, candidateInstanceKey, skipProcesses)
-	if err != nil {
-		AuditTopologyRecovery(topologyRecovery, err.Error())
-	}
-	topologyRecovery.LostReplicas.AddInstances(lostReplicas)
-	if !recoveryAttempted {
-		return false, topologyRecovery, err
-	}
-
-	overridePrimaryPromotion := func() (*inst.Instance, error) {
-		if promotedReplica == nil {
-			// No promotion; nothing to override.
-			return promotedReplica, err
-		}
-		// Scenarios where we might cancel the promotion.
-		if satisfied, reason := PrimaryFailoverGeographicConstraintSatisfied(&analysisEntry, promotedReplica); !satisfied {
-			return nil, fmt.Errorf("RecoverDeadPrimary: failed %+v promotion; %s", promotedReplica.Key, reason)
-		}
-		if config.Config.FailPrimaryPromotionOnLagMinutes > 0 &&
-			time.Duration(promotedReplica.ReplicationLagSeconds.Int64)*time.Second >= time.Duration(config.Config.FailPrimaryPromotionOnLagMinutes)*time.Minute {
-			// candidate replica lags too much
-			return nil, fmt.Errorf("RecoverDeadPrimary: failed promotion. FailPrimaryPromotionOnLagMinutes is set to %d (minutes) and promoted replica %+v 's lag is %d (seconds)", config.Config.FailPrimaryPromotionOnLagMinutes, promotedReplica.Key, promotedReplica.ReplicationLagSeconds.Int64)
-		}
-		if config.Config.FailPrimaryPromotionIfSQLThreadNotUpToDate && !promotedReplica.SQLThreadUpToDate() {
-			return nil, fmt.Errorf("RecoverDeadPrimary: failed promotion. FailPrimaryPromotionIfSQLThreadNotUpToDate is set and promoted replica %+v 's sql thread is not up to date (relay logs still unapplied). Aborting promotion", promotedReplica.Key)
-		}
-		if config.Config.DelayPrimaryPromotionIfSQLThreadNotUpToDate && !promotedReplica.SQLThreadUpToDate() {
-			AuditTopologyRecovery(topologyRecovery, fmt.Sprintf("DelayPrimaryPromotionIfSQLThreadNotUpToDate: waiting for SQL thread on %+v", promotedReplica.Key))
-			if _, err := inst.WaitForSQLThreadUpToDate(&promotedReplica.Key, 0, 0); err != nil {
-				return nil, fmt.Errorf("DelayPrimaryPromotionIfSQLThreadNotUpToDate error: %+v", err)
-			}
-			AuditTopologyRecovery(topologyRecovery, fmt.Sprintf("DelayPrimaryPromotionIfSQLThreadNotUpToDate: SQL thread caught up on %+v", promotedReplica.Key))
-		}
-		// All seems well. No override done.
-		return promotedReplica, err
-	}
-	if promotedReplica, err = overridePrimaryPromotion(); err != nil {
-		AuditTopologyRecovery(topologyRecovery, err.Error())
-	}
-	// And this is the end; whether successful or not, we're done.
-	resolveRecovery(topologyRecovery, promotedReplica)
-	// Now, see whether we are successful or not. From this point there's no going back.
-	if promotedReplica != nil {
-		// Success!
-		recoverDeadPrimarySuccessCounter.Inc(1)
-		AuditTopologyRecovery(topologyRecovery, fmt.Sprintf("RecoverDeadPrimary: successfully promoted %+v", promotedReplica.Key))
-		AuditTopologyRecovery(topologyRecovery, fmt.Sprintf("- RecoverDeadPrimary: promoted server coordinates: %+v", promotedReplica.SelfBinlogCoordinates))
-
-		AuditTopologyRecovery(topologyRecovery, "- RecoverDeadPrimary: will apply MySQL changes to promoted primary")
-		{
-			_, err := inst.ResetReplicationOperation(&promotedReplica.Key)
-			if err != nil {
-				// Ugly, but this is important. Let's give it another try
-				_, err = inst.ResetReplicationOperation(&promotedReplica.Key)
-			}
-			AuditTopologyRecovery(topologyRecovery, fmt.Sprintf("- RecoverDeadPrimary: applying RESET SLAVE ALL on promoted primary: success=%t", (err == nil)))
-			if err != nil {
-				AuditTopologyRecovery(topologyRecovery, fmt.Sprintf("- RecoverDeadPrimary: NOTE that %+v is promoted even though SHOW SLAVE STATUS may still show it has a primary", promotedReplica.Key))
-			}
-		}
-		{
-			count := inst.PrimarySemiSync(promotedReplica.Key)
-			err := inst.SetSemiSyncPrimary(&promotedReplica.Key, count > 0)
-			AuditTopologyRecovery(topologyRecovery, fmt.Sprintf("- RecoverDeadPrimary: applying semi-sync %v: success=%t", count > 0, (err == nil)))
-
-			// Dont' allow writes if semi-sync settings fail.
-			if err == nil {
-				_, err := inst.SetReadOnly(&promotedReplica.Key, false)
-				AuditTopologyRecovery(topologyRecovery, fmt.Sprintf("- RecoverDeadPrimary: applying read-only=0 on promoted primary: success=%t", (err == nil)))
-			}
-		}
-		// Let's attempt, though we won't necessarily succeed, to set old primary as read-only
-		go func() {
-			_, err := inst.SetReadOnly(&analysisEntry.AnalyzedInstanceKey, true)
-			AuditTopologyRecovery(topologyRecovery, fmt.Sprintf("- RecoverDeadPrimary: applying read-only=1 on demoted primary: success=%t", (err == nil)))
-		}()
-
-		kvPairs := inst.GetClusterPrimaryKVPairs(analysisEntry.ClusterDetails.ClusterAlias, &promotedReplica.Key)
-		AuditTopologyRecovery(topologyRecovery, fmt.Sprintf("Writing KV %+v", kvPairs))
-		for _, kvPair := range kvPairs {
-			err := kv.PutKVPair(kvPair)
-			log.Errore(err)
-		}
-		{
-			AuditTopologyRecovery(topologyRecovery, fmt.Sprintf("Distributing KV %+v", kvPairs))
-			err := kv.DistributePairs(kvPairs)
-			log.Errore(err)
-		}
-		if config.Config.PrimaryFailoverDetachReplicaPrimaryHost {
-			postponedFunction := func() error {
-				AuditTopologyRecovery(topologyRecovery, "- RecoverDeadPrimary: detaching primary host on promoted primary")
-				inst.DetachReplicaPrimaryHost(&promotedReplica.Key)
-				return nil
-			}
-			topologyRecovery.AddPostponedFunction(postponedFunction, fmt.Sprintf("RecoverDeadPrimary, detaching promoted primary host %+v", promotedReplica.Key))
-		}
-		func() error {
-			before := analysisEntry.AnalyzedInstanceKey.StringCode()
-			after := promotedReplica.Key.StringCode()
-			AuditTopologyRecovery(topologyRecovery, fmt.Sprintf("- RecoverDeadPrimary: updating cluster_alias: %v -> %v", before, after))
-			//~~~inst.ReplaceClusterName(before, after)
-			if alias := analysisEntry.ClusterDetails.ClusterAlias; alias != "" {
-				inst.SetClusterAlias(promotedReplica.Key.StringCode(), alias)
-			} else {
-				inst.ReplaceAliasClusterName(before, after)
-			}
-			return nil
-		}()
-
-		attributes.SetGeneralAttribute(analysisEntry.ClusterDetails.ClusterDomain, promotedReplica.Key.StringCode())
-
-		if !skipProcesses {
-			// Execute post primary-failover processes
-			executeProcesses(config.Config.PostPrimaryFailoverProcesses, "PostPrimaryFailoverProcesses", topologyRecovery, false)
-		}
-	} else {
-		recoverDeadPrimaryFailureCounter.Inc(1)
-	}
-
-	return true, topologyRecovery, err
->>>>>>> de7f133d
 }
 
 // isGenerallyValidAsCandidateSiblingOfIntermediatePrimary sees that basic server configuration and state are valid
