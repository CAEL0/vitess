--- conflicted
+++ resolved
@@ -16,9 +16,7 @@
 
 # This is an example script that starts a single vtgate.
 
-source ./env.sh
-
-set -xe
+set -e
 
 cell=${CELL:-'test'}
 web_port=15001
@@ -26,27 +24,67 @@
 mysql_server_port=15306
 mysql_server_socket_path="/tmp/mysql.sock"
 
-rm -rf /tmp/mysql.sock # todo: handle in vtgate to check for file
+script_root=`dirname "${BASH_SOURCE}"`
+source $script_root/env.sh
 
+# When this script is run with the argument "--enable-tls", then it will generate signed certs and
+# configure VTGate to accept only TLS connections with client authentication.  This allows for end-to-end
+# SSL testing (see also the "client_jdbc.sh" script).
+optional_tls_args=''
+if [ "$1" = "--enable-tls" ];
+then
+	echo "Enabling TLS with client authentication"
+	config_dir=../../java/grpc-client/src/test/resources
+	cert_dir=$VTDATAROOT/tls
+	rm -Rf $cert_dir
+	mkdir -p $cert_dir
+
+    # Create CA
+    openssl genrsa -out $cert_dir/ca-key.pem
+    openssl req -new -x509 -nodes -days 3600 -batch -config $config_dir/ca.config -key $cert_dir/ca-key.pem -out $cert_dir/ca-cert.pem
+
+    # Create server-side signed cert
+    openssl req -newkey rsa:2048 -days 3600 -nodes -batch -config $config_dir/cert.config -keyout $cert_dir/server-key.pem -out $cert_dir/server-req.pem
+    openssl x509 -req -in $cert_dir/server-req.pem -days 3600 -CA $cert_dir/ca-cert.pem -CAkey $cert_dir/ca-key.pem -set_serial 01 -out $cert_dir/server-cert.pem
+
+    # Create client-side signed cert
+    openssl req -newkey rsa:2048 -days 3600 -nodes -batch -config $config_dir/cert.config -keyout $cert_dir/client-key.pem -out $cert_dir/client-req.pem
+    openssl x509 -req -in $cert_dir/client-req.pem -days 3600 -CA $cert_dir/ca-cert.pem -CAkey $cert_dir/ca-key.pem -set_serial 02 -out $cert_dir/client-cert.pem
+
+    optional_tls_args="-grpc_cert $cert_dir/server-cert.pem -grpc_key $cert_dir/server-key.pem -grpc_ca $cert_dir/ca-cert.pem"
+fi
+
+optional_auth_args='-mysql_auth_server_impl none'
+optional_grpc_auth_args=''
+if [ "$1" = "--enable-grpc-static-auth" ];
+then
+	  echo "Enabling Auth with static authentication in grpc"
+    optional_grpc_auth_args='-grpc_auth_static_client_creds ./grpc_static_client_auth.json'
+fi
+
+if [ "$1" = "--enable-mysql-static-auth" ];
+then
+    echo "Enabling Auth with mysql static authentication"
+    optional_auth_args='-mysql_auth_server_static_file ./mysql_auth_server_static_creds.json'
+fi
+
+# Start vtgate.
+# shellcheck disable=SC2086
 vtgate \
- -topo_implementation etcd2 \
- -topo_global_server_address localhost:2379 \
- -topo_global_root /vitess/global \
- -log_dir $VTDATAROOT/tmp \
- -log_queries_to_file $VTDATAROOT/tmp/vtgate_querylog.txt \
- -port $web_port \
- -grpc_port $grpc_port \
- -mysql_server_port $mysql_server_port \
- -mysql_server_socket_path $mysql_server_socket_path \
- -cell $cell \
- -cells_to_watch $cell \
- -tablet_types_to_wait MASTER,REPLICA \
- -gateway_implementation discoverygateway \
- -service_map 'grpc-vtgateservice' \
-<<<<<<< HEAD
- -pid_file $VTDATAROOT/tmp/vtgate.pid \
- > $VTDATAROOT/tmp/vtgate.out 2>&1 &
-=======
- -pid_file $VTDATAROOT/tmp/vtgate.pid \ 
-  > $VTDATAROOT/tmp/vtgate.out 2>&1 &
->>>>>>> 631322d5
+  $TOPOLOGY_FLAGS \
+  -log_dir $VTDATAROOT/tmp \
+  -log_queries_to_file $VTDATAROOT/tmp/vtgate_querylog.txt \
+  -port $web_port \
+  -grpc_port $grpc_port \
+  -mysql_server_port $mysql_server_port \
+  -mysql_server_socket_path $mysql_server_socket_path \
+  -cell $cell \
+  -cells_to_watch $cell \
+  -tablet_types_to_wait MASTER,REPLICA \
+  -gateway_implementation discoverygateway \
+  -service_map 'grpc-vtgateservice' \
+  -pid_file $VTDATAROOT/tmp/vtgate.pid \
+  $optional_auth_args \
+  $optional_grpc_auth_args \
+  $optional_tls_args \
+  > $VTDATAROOT/tmp/vtgate.out 2>&1 
